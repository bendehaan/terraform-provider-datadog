--- conflicted
+++ resolved
@@ -261,12 +261,8 @@
 		}
 		return utils.TranslateClientError(err, "error getting dashboard")
 	}
-<<<<<<< HEAD
-	return loadDatadogDashboard(d, dashboard)
-=======
 
 	return updateDashboardState(d, &dashboard)
->>>>>>> c337814b
 }
 
 func resourceDatadogDashboardDelete(d *schema.ResourceData, meta interface{}) error {
