{
	"comment": "",
	"ignore": "appengine test github.com/hashicorp/nomad/ github.com/hashicorp/terraform/backend",
	"package": [
		{
			"checksumSHA1": "FIL83loX9V9APvGQIjJpbxq53F0=",
			"path": "github.com/apparentlymart/go-cidr/cidr",
			"revision": "7e4b007599d4e2076d9a81be723b3912852dda2c",
			"revisionTime": "2017-04-18T07:21:50Z"
		},
		{
			"checksumSHA1": "+2yCNqbcf7VcavAptooQReTGiHY=",
			"path": "github.com/apparentlymart/go-rundeck-api",
			"revision": "f6af74d34d1ef69a511c59173876fc1174c11f0d",
			"revisionTime": "2016-08-26T14:30:32Z"
		},
		{
			"checksumSHA1": "fFU9OeM0pKWGL3D+Fa3PmHSjjLg=",
			"path": "github.com/aws/aws-sdk-go/aws",
			"revision": "be4fa13e47938e4801fada8c8ca3d1867ad3dcb3",
			"revisionTime": "2017-06-02T18:54:01Z",
			"version": "v1.8.34",
			"versionExact": "v1.8.34"
		},
		{
			"checksumSHA1": "Y9W+4GimK4Fuxq+vyIskVYFRnX4=",
			"path": "github.com/aws/aws-sdk-go/aws/awserr",
			"revision": "be4fa13e47938e4801fada8c8ca3d1867ad3dcb3",
			"revisionTime": "2017-06-02T18:54:01Z",
			"version": "v1.8.34",
			"versionExact": "v1.8.34"
		},
		{
			"checksumSHA1": "yyYr41HZ1Aq0hWc3J5ijXwYEcac=",
			"path": "github.com/aws/aws-sdk-go/aws/awsutil",
			"revision": "be4fa13e47938e4801fada8c8ca3d1867ad3dcb3",
			"revisionTime": "2017-06-02T18:54:01Z",
			"version": "v1.8.34",
			"versionExact": "v1.8.34"
		},
		{
			"checksumSHA1": "gcA6wFbLBJLLO/6g+AH9QoQQX1U=",
			"path": "github.com/aws/aws-sdk-go/aws/client",
			"revision": "be4fa13e47938e4801fada8c8ca3d1867ad3dcb3",
			"revisionTime": "2017-06-02T18:54:01Z",
			"version": "v1.8.34",
			"versionExact": "v1.8.34"
		},
		{
			"checksumSHA1": "ieAJ+Cvp/PKv1LpUEnUXpc3OI6E=",
			"path": "github.com/aws/aws-sdk-go/aws/client/metadata",
			"revision": "be4fa13e47938e4801fada8c8ca3d1867ad3dcb3",
			"revisionTime": "2017-06-02T18:54:01Z",
			"version": "v1.8.34",
			"versionExact": "v1.8.34"
		},
		{
			"checksumSHA1": "7/8j/q0TWtOgXyvEcv4B2Dhl00o=",
			"path": "github.com/aws/aws-sdk-go/aws/corehandlers",
			"revision": "be4fa13e47938e4801fada8c8ca3d1867ad3dcb3",
			"revisionTime": "2017-06-02T18:54:01Z",
			"version": "v1.8.34",
			"versionExact": "v1.8.34"
		},
		{
			"checksumSHA1": "Y+cPwQL0dZMyqp3wI+KJWmA9KQ8=",
			"path": "github.com/aws/aws-sdk-go/aws/credentials",
			"revision": "be4fa13e47938e4801fada8c8ca3d1867ad3dcb3",
			"revisionTime": "2017-06-02T18:54:01Z",
			"version": "v1.8.34",
			"versionExact": "v1.8.34"
		},
		{
			"checksumSHA1": "u3GOAJLmdvbuNUeUEcZSEAOeL/0=",
			"path": "github.com/aws/aws-sdk-go/aws/credentials/ec2rolecreds",
			"revision": "be4fa13e47938e4801fada8c8ca3d1867ad3dcb3",
			"revisionTime": "2017-06-02T18:54:01Z",
			"version": "v1.8.34",
			"versionExact": "v1.8.34"
		},
		{
			"checksumSHA1": "NUJUTWlc1sV8b7WjfiYc4JZbXl0=",
			"path": "github.com/aws/aws-sdk-go/aws/credentials/endpointcreds",
			"revision": "be4fa13e47938e4801fada8c8ca3d1867ad3dcb3",
			"revisionTime": "2017-06-02T18:54:01Z",
			"version": "v1.8.34",
			"versionExact": "v1.8.34"
		},
		{
			"checksumSHA1": "JEYqmF83O5n5bHkupAzA6STm0no=",
			"path": "github.com/aws/aws-sdk-go/aws/credentials/stscreds",
			"revision": "be4fa13e47938e4801fada8c8ca3d1867ad3dcb3",
			"revisionTime": "2017-06-02T18:54:01Z",
			"version": "v1.8.34",
			"versionExact": "v1.8.34"
		},
		{
			"checksumSHA1": "ZdtYh3ZHSgP/WEIaqwJHTEhpkbs=",
			"path": "github.com/aws/aws-sdk-go/aws/defaults",
			"revision": "be4fa13e47938e4801fada8c8ca3d1867ad3dcb3",
			"revisionTime": "2017-06-02T18:54:01Z",
			"version": "v1.8.34",
			"versionExact": "v1.8.34"
		},
		{
			"checksumSHA1": "/EXbk/z2TWjWc1Hvb4QYs3Wmhb8=",
			"path": "github.com/aws/aws-sdk-go/aws/ec2metadata",
			"revision": "be4fa13e47938e4801fada8c8ca3d1867ad3dcb3",
			"revisionTime": "2017-06-02T18:54:01Z",
			"version": "v1.8.34",
			"versionExact": "v1.8.34"
		},
		{
			"checksumSHA1": "vaHB7ND2ZMMwBwrdT0KJUKT1VaM=",
			"path": "github.com/aws/aws-sdk-go/aws/endpoints",
			"revision": "be4fa13e47938e4801fada8c8ca3d1867ad3dcb3",
			"revisionTime": "2017-06-02T18:54:01Z",
			"version": "v1.8.34",
			"versionExact": "v1.8.34"
		},
		{
			"checksumSHA1": "Utpqcq3J2hqoaKEsjI7kDF9bUkg=",
			"path": "github.com/aws/aws-sdk-go/aws/request",
			"revision": "be4fa13e47938e4801fada8c8ca3d1867ad3dcb3",
			"revisionTime": "2017-06-02T18:54:01Z",
			"version": "v1.8.34",
			"versionExact": "v1.8.34"
		},
		{
			"checksumSHA1": "Y20DEtMtbfE9qTtmoi2NYV1x7aA=",
			"path": "github.com/aws/aws-sdk-go/aws/session",
			"revision": "be4fa13e47938e4801fada8c8ca3d1867ad3dcb3",
			"revisionTime": "2017-06-02T18:54:01Z",
			"version": "v1.8.34",
			"versionExact": "v1.8.34"
		},
		{
			"checksumSHA1": "SvIsunO8D9MEKbetMENA4WRnyeE=",
			"path": "github.com/aws/aws-sdk-go/aws/signer/v4",
			"revision": "be4fa13e47938e4801fada8c8ca3d1867ad3dcb3",
			"revisionTime": "2017-06-02T18:54:01Z",
			"version": "v1.8.34",
			"versionExact": "v1.8.34"
		},
		{
			"checksumSHA1": "04ypv4x12l4q0TksA1zEVsmgpvw=",
			"path": "github.com/aws/aws-sdk-go/internal/shareddefaults",
			"revision": "be4fa13e47938e4801fada8c8ca3d1867ad3dcb3",
			"revisionTime": "2017-06-02T18:54:01Z",
			"version": "v1.8.34",
			"versionExact": "v1.8.34"
		},
		{
			"checksumSHA1": "wk7EyvDaHwb5qqoOP/4d3cV0708=",
			"path": "github.com/aws/aws-sdk-go/private/protocol",
			"revision": "be4fa13e47938e4801fada8c8ca3d1867ad3dcb3",
			"revisionTime": "2017-06-02T18:54:01Z",
			"version": "v1.8.34",
			"versionExact": "v1.8.34"
		},
		{
			"checksumSHA1": "ZqY5RWavBLWTo6j9xqdyBEaNFRk=",
			"path": "github.com/aws/aws-sdk-go/private/protocol/query",
			"revision": "be4fa13e47938e4801fada8c8ca3d1867ad3dcb3",
			"revisionTime": "2017-06-02T18:54:01Z",
			"version": "v1.8.34",
			"versionExact": "v1.8.34"
		},
		{
			"checksumSHA1": "Drt1JfLMa0DQEZLWrnMlTWaIcC8=",
			"path": "github.com/aws/aws-sdk-go/private/protocol/query/queryutil",
			"revision": "be4fa13e47938e4801fada8c8ca3d1867ad3dcb3",
			"revisionTime": "2017-06-02T18:54:01Z",
			"version": "v1.8.34",
			"versionExact": "v1.8.34"
		},
		{
			"checksumSHA1": "VCTh+dEaqqhog5ncy/WTt9+/gFM=",
			"path": "github.com/aws/aws-sdk-go/private/protocol/rest",
			"revision": "be4fa13e47938e4801fada8c8ca3d1867ad3dcb3",
			"revisionTime": "2017-06-02T18:54:01Z",
			"version": "v1.8.34",
			"versionExact": "v1.8.34"
		},
		{
			"checksumSHA1": "ODo+ko8D6unAxZuN1jGzMcN4QCc=",
			"path": "github.com/aws/aws-sdk-go/private/protocol/restxml",
			"revision": "be4fa13e47938e4801fada8c8ca3d1867ad3dcb3",
			"revisionTime": "2017-06-02T18:54:01Z",
			"version": "v1.8.34",
			"versionExact": "v1.8.34"
		},
		{
			"checksumSHA1": "0qYPUga28aQVkxZgBR3Z86AbGUQ=",
			"path": "github.com/aws/aws-sdk-go/private/protocol/xml/xmlutil",
			"revision": "be4fa13e47938e4801fada8c8ca3d1867ad3dcb3",
			"revisionTime": "2017-06-02T18:54:01Z",
			"version": "v1.8.34",
			"versionExact": "v1.8.34"
		},
		{
			"checksumSHA1": "krqUUMDYRN2ohYcumxZl8BTR5EQ=",
			"path": "github.com/aws/aws-sdk-go/service/s3",
			"revision": "be4fa13e47938e4801fada8c8ca3d1867ad3dcb3",
			"revisionTime": "2017-06-02T18:54:01Z",
			"version": "v1.8.34",
			"versionExact": "v1.8.34"
		},
		{
			"checksumSHA1": "VH5y62f+SDyEIqnTibiPtQ687i8=",
			"path": "github.com/aws/aws-sdk-go/service/sts",
			"revision": "be4fa13e47938e4801fada8c8ca3d1867ad3dcb3",
			"revisionTime": "2017-06-02T18:54:01Z",
			"version": "v1.8.34",
			"versionExact": "v1.8.34"
		},
		{
			"checksumSHA1": "nqw2Qn5xUklssHTubS5HDvEL9L4=",
			"path": "github.com/bgentry/go-netrc/netrc",
			"revision": "9fd32a8b3d3d3f9d43c341bfe098430e07609480",
			"revisionTime": "2014-04-22T17:41:19Z"
		},
		{
			"checksumSHA1": "OT4XN9z5k69e2RsMSpwW74B+yk4=",
			"path": "github.com/blang/semver",
			"revision": "2ee87856327ba09384cabd113bc6b5d174e9ec0f",
			"revisionTime": "2017-07-27T06:48:18Z"
		},
		{
			"checksumSHA1": "SPQcWDUN+wcTThipcR9EzX4t3E8=",
			"path": "github.com/cenkalti/backoff",
			"revision": "b02f2bbce11d7ea6b97f282ef1771b0fe2f65ef3",
			"revisionTime": "2016-10-20T19:44:10Z"
		},
		{
			"checksumSHA1": "dvabztWVQX8f6oMLRyv4dLH+TGY=",
			"path": "github.com/davecgh/go-spew/spew",
			"revision": "346938d642f2ec3594ed81d874461961cd0faa76",
			"revisionTime": "2016-10-29T20:57:26Z"
		},
		{
			"checksumSHA1": "BCv50o5pDkoSG3vYKOSai1Z8p3w=",
			"path": "github.com/fsouza/go-dockerclient",
			"revision": "1d4f4ae73768d3ca16a6fb964694f58dc5eba601",
			"revisionTime": "2016-04-27T17:25:47Z",
			"tree": true
		},
		{
			"checksumSHA1": "1K+xrZ1PBez190iGt5OnMtGdih4=",
			"comment": "v1.8.6",
			"path": "github.com/go-ini/ini",
			"revision": "766e555c68dc8bda90d197ee8946c37519c19409",
			"revisionTime": "2017-01-17T13:00:17Z"
		},
		{
			"checksumSHA1": "cdOCt0Yb+hdErz8NAQqayxPmRsY=",
			"path": "github.com/hashicorp/errwrap",
			"revision": "7554cd9344cec97297fa6649b055a8c98c2a1e55"
		},
		{
			"checksumSHA1": "b8F628srIitj5p7Y130xc9k0QWs=",
			"path": "github.com/hashicorp/go-cleanhttp",
			"revision": "3573b8b52aa7b37b9358d966a898feb387f62437",
			"revisionTime": "2017-02-11T01:34:15Z"
		},
		{
			"checksumSHA1": "nsL2kI426RMuq1jw15e7igFqdIY=",
			"path": "github.com/hashicorp/go-getter",
			"revision": "c3d66e76678dce180a7b452653472f949aedfbcd",
			"revisionTime": "2017-02-07T21:55:32Z"
		},
		{
			"checksumSHA1": "9J+kDr29yDrwsdu2ULzewmqGjpA=",
			"path": "github.com/hashicorp/go-getter/helper/url",
			"revision": "c3d66e76678dce180a7b452653472f949aedfbcd",
			"revisionTime": "2017-02-07T21:55:32Z"
		},
		{
			"checksumSHA1": "lrSl49G23l6NhfilxPM0XFs5rZo=",
			"path": "github.com/hashicorp/go-multierror",
			"revision": "d30f09973e19c1dfcd120b2d9c4f168e68d6b5d5"
		},
		{
			"checksumSHA1": "b0nQutPMJHeUmz4SjpreotAo6Yk=",
			"path": "github.com/hashicorp/go-plugin",
			"revision": "f72692aebca2008343a9deb06ddb4b17f7051c15",
			"revisionTime": "2017-02-17T16:27:05Z"
		},
		{
			"checksumSHA1": "85XUnluYJL7F55ptcwdmN8eSOsk=",
			"path": "github.com/hashicorp/go-uuid",
			"revision": "36289988d83ca270bc07c234c36f364b0dd9c9a7"
		},
		{
			"checksumSHA1": "EcZfls6vcqjasWV/nBlu+C+EFmc=",
			"path": "github.com/hashicorp/go-version",
			"revision": "e96d3840402619007766590ecea8dd7af1292276",
			"revisionTime": "2016-10-31T18:26:05Z"
		},
		{
			"checksumSHA1": "o3XZZdOnSnwQSpYw215QV75ZDeI=",
			"path": "github.com/hashicorp/hcl",
			"revision": "a4b07c25de5ff55ad3b8936cea69a79a3d95a855",
			"revisionTime": "2017-05-04T19:02:34Z"
		},
		{
			"checksumSHA1": "XQmjDva9JCGGkIecOgwtBEMCJhU=",
			"path": "github.com/hashicorp/hcl/hcl/ast",
			"revision": "a4b07c25de5ff55ad3b8936cea69a79a3d95a855",
			"revisionTime": "2017-05-04T19:02:34Z"
		},
		{
			"checksumSHA1": "teokXoyRXEJ0vZHOWBD11l5YFNI=",
			"path": "github.com/hashicorp/hcl/hcl/parser",
			"revision": "a4b07c25de5ff55ad3b8936cea69a79a3d95a855",
			"revisionTime": "2017-05-04T19:02:34Z"
		},
		{
			"checksumSHA1": "z6wdP4mRw4GVjShkNHDaOWkbxS0=",
			"path": "github.com/hashicorp/hcl/hcl/scanner",
			"revision": "a4b07c25de5ff55ad3b8936cea69a79a3d95a855",
			"revisionTime": "2017-05-04T19:02:34Z"
		},
		{
			"checksumSHA1": "oS3SCN9Wd6D8/LG0Yx1fu84a7gI=",
			"path": "github.com/hashicorp/hcl/hcl/strconv",
			"revision": "a4b07c25de5ff55ad3b8936cea69a79a3d95a855",
			"revisionTime": "2017-05-04T19:02:34Z"
		},
		{
			"checksumSHA1": "c6yprzj06ASwCo18TtbbNNBHljA=",
			"path": "github.com/hashicorp/hcl/hcl/token",
			"revision": "a4b07c25de5ff55ad3b8936cea69a79a3d95a855",
			"revisionTime": "2017-05-04T19:02:34Z"
		},
		{
			"checksumSHA1": "PwlfXt7mFS8UYzWxOK5DOq0yxS0=",
			"path": "github.com/hashicorp/hcl/json/parser",
			"revision": "a4b07c25de5ff55ad3b8936cea69a79a3d95a855",
			"revisionTime": "2017-05-04T19:02:34Z"
		},
		{
			"checksumSHA1": "YdvFsNOMSWMLnY6fcliWQa0O5Fw=",
			"path": "github.com/hashicorp/hcl/json/scanner",
			"revision": "a4b07c25de5ff55ad3b8936cea69a79a3d95a855",
			"revisionTime": "2017-05-04T19:02:34Z"
		},
		{
			"checksumSHA1": "fNlXQCQEnb+B3k5UDL/r15xtSJY=",
			"path": "github.com/hashicorp/hcl/json/token",
			"revision": "a4b07c25de5ff55ad3b8936cea69a79a3d95a855",
			"revisionTime": "2017-05-04T19:02:34Z"
		},
		{
			"checksumSHA1": "M09yxoBoCEtG7EcHR8aEWLzMMJc=",
			"path": "github.com/hashicorp/hil",
			"revision": "fac2259da677551de1fb92b844c4d020a38d8468",
			"revisionTime": "2017-05-12T21:33:05Z"
		},
		{
			"checksumSHA1": "0S0KeBcfqVFYBPeZkuJ4fhQ5mCA=",
			"path": "github.com/hashicorp/hil/ast",
			"revision": "fac2259da677551de1fb92b844c4d020a38d8468",
			"revisionTime": "2017-05-12T21:33:05Z"
		},
		{
			"checksumSHA1": "P5PZ3k7SmqWmxgJ8Q0gLzeNpGhE=",
			"path": "github.com/hashicorp/hil/parser",
			"revision": "fac2259da677551de1fb92b844c4d020a38d8468",
			"revisionTime": "2017-05-12T21:33:05Z"
		},
		{
			"checksumSHA1": "DC1k5kOua4oFqmo+JRt0YzfP44o=",
			"path": "github.com/hashicorp/hil/scanner",
			"revision": "fac2259da677551de1fb92b844c4d020a38d8468",
			"revisionTime": "2017-05-12T21:33:05Z"
		},
		{
			"checksumSHA1": "vt+P9D2yWDO3gdvdgCzwqunlhxU=",
			"path": "github.com/hashicorp/logutils",
			"revision": "0dc08b1671f34c4250ce212759ebd880f743d883",
			"revisionTime": "2015-06-09T07:04:31Z"
		},
		{
			"checksumSHA1": "KPrCMDPNcLmO7K6xPcJSl86LwPk=",
			"path": "github.com/hashicorp/terraform/config",
			"revision": "2041053ee9444fa8175a298093b55a89586a1823",
			"revisionTime": "2017-08-02T18:39:14Z",
			"version": "v0.10.0",
			"versionExact": "v0.10.0"
		},
		{
			"checksumSHA1": "uPCJ6seQo9kvoNSfwNWKX9KzVMk=",
			"path": "github.com/hashicorp/terraform/config/module",
			"revision": "2041053ee9444fa8175a298093b55a89586a1823",
			"revisionTime": "2017-08-02T18:39:14Z",
			"version": "v0.10.0",
			"versionExact": "v0.10.0"
		},
		{
			"checksumSHA1": "w+l+UGTmwYNJ+L0p2vTd6+yqjok=",
			"path": "github.com/hashicorp/terraform/dag",
			"revision": "2041053ee9444fa8175a298093b55a89586a1823",
			"revisionTime": "2017-08-02T18:39:14Z",
			"version": "v0.10.0",
			"versionExact": "v0.10.0"
		},
		{
			"checksumSHA1": "P8gNPDuOzmiK4Lz9xG7OBy4Rlm8=",
			"path": "github.com/hashicorp/terraform/flatmap",
			"revision": "2041053ee9444fa8175a298093b55a89586a1823",
			"revisionTime": "2017-08-02T18:39:14Z",
			"version": "v0.10.0",
			"versionExact": "v0.10.0"
		},
		{
			"checksumSHA1": "uT6Q9RdSRAkDjyUgQlJ2XKJRab4=",
			"path": "github.com/hashicorp/terraform/helper/config",
			"revision": "2041053ee9444fa8175a298093b55a89586a1823",
			"revisionTime": "2017-08-02T18:39:14Z",
			"version": "v0.10.0",
			"versionExact": "v0.10.0"
		},
		{
			"checksumSHA1": "Vbo55GDzPgG/L/+W2pcvDhxrPZc=",
			"path": "github.com/hashicorp/terraform/helper/experiment",
			"revision": "2041053ee9444fa8175a298093b55a89586a1823",
			"revisionTime": "2017-08-02T18:39:14Z",
			"version": "v0.10.0",
			"versionExact": "v0.10.0"
		},
		{
			"checksumSHA1": "BmIPKTr0zDutSJdyq7pYXrK1I3E=",
			"path": "github.com/hashicorp/terraform/helper/hashcode",
			"revision": "2041053ee9444fa8175a298093b55a89586a1823",
			"revisionTime": "2017-08-02T18:39:14Z",
			"version": "v0.10.0",
			"versionExact": "v0.10.0"
		},
		{
			"checksumSHA1": "B267stWNQd0/pBTXHfI/tJsxzfc=",
			"path": "github.com/hashicorp/terraform/helper/hilmapstructure",
			"revision": "2041053ee9444fa8175a298093b55a89586a1823",
			"revisionTime": "2017-08-02T18:39:14Z",
			"version": "v0.10.0",
			"versionExact": "v0.10.0"
		},
		{
			"checksumSHA1": "2wJa9F3BGlbe2DNqH5lb5POayRI=",
			"path": "github.com/hashicorp/terraform/helper/logging",
			"revision": "2041053ee9444fa8175a298093b55a89586a1823",
			"revisionTime": "2017-08-02T18:39:14Z",
			"version": "v0.10.0",
			"versionExact": "v0.10.0"
		},
		{
			"checksumSHA1": "dhU2woQaSEI2OnbYLdkHxf7/nu8=",
			"path": "github.com/hashicorp/terraform/helper/resource",
			"revision": "2041053ee9444fa8175a298093b55a89586a1823",
			"revisionTime": "2017-08-02T18:39:14Z",
			"version": "v0.10.0",
			"versionExact": "v0.10.0"
		},
		{
			"checksumSHA1": "0smlb90amL15c/6nWtW4DV6Lqh8=",
			"path": "github.com/hashicorp/terraform/helper/schema",
			"revision": "2041053ee9444fa8175a298093b55a89586a1823",
			"revisionTime": "2017-08-02T18:39:14Z",
			"version": "v0.10.0",
			"versionExact": "v0.10.0"
		},
		{
			"checksumSHA1": "1yCGh/Wl4H4ODBBRmIRFcV025b0=",
			"path": "github.com/hashicorp/terraform/helper/shadow",
			"revision": "2041053ee9444fa8175a298093b55a89586a1823",
			"revisionTime": "2017-08-02T18:39:14Z",
			"version": "v0.10.0",
			"versionExact": "v0.10.0"
		},
		{
			"checksumSHA1": "yFWmdS6yEJZpRJzUqd/mULqCYGk=",
			"path": "github.com/hashicorp/terraform/moduledeps",
			"revision": "5bcc1bae5925f44208a83279b6d4d250da01597b",
			"revisionTime": "2017-08-09T21:54:59Z"
		},
		{
			"checksumSHA1": "4ODNVUds3lyBf7gV02X1EeYR4GA=",
			"path": "github.com/hashicorp/terraform/plugin",
			"revision": "2041053ee9444fa8175a298093b55a89586a1823",
			"revisionTime": "2017-08-02T18:39:14Z",
			"version": "v0.10.0",
			"versionExact": "v0.10.0"
		},
		{
			"checksumSHA1": "mujz3BDg1X82ynvJncCFUT6/7XI=",
			"path": "github.com/hashicorp/terraform/plugin/discovery",
			"revision": "2041053ee9444fa8175a298093b55a89586a1823",
			"revisionTime": "2017-08-02T18:39:14Z",
			"version": "v0.10.0",
			"versionExact": "v0.10.0"
		},
		{
			"checksumSHA1": "ksfNQjZs/6llziARojABd6iuvdw=",
			"path": "github.com/hashicorp/terraform/terraform",
			"revision": "2041053ee9444fa8175a298093b55a89586a1823",
			"revisionTime": "2017-08-02T18:39:14Z",
			"version": "v0.10.0",
			"versionExact": "v0.10.0"
		},
		{
			"checksumSHA1": "ZhK6IO2XN81Y+3RAjTcVm1Ic7oU=",
			"path": "github.com/hashicorp/yamux",
			"revision": "d1caa6c97c9fc1cc9e83bbe34d0603f9ff0ce8bd",
			"revisionTime": "2016-07-20T23:31:40Z"
		},
		{
			"checksumSHA1": "0ZrwvB6KoGPj2PoDNSEJwxQ6Mog=",
			"comment": "0.2.2-2-gc01cf91",
			"path": "github.com/jmespath/go-jmespath",
			"revision": "bd40a432e4c76585ef6b72d3fd96fb9b6dc7b68d",
			"revisionTime": "2016-08-03T19:07:31Z"
		},
		{
			"checksumSHA1": "eOXF2PEvYLMeD8DSzLZJWbjYzco=",
			"path": "github.com/kr/pretty",
			"revision": "cfb55aafdaf3ec08f0db22699ab822c50091b1c4",
			"revisionTime": "2016-08-23T17:07:15Z"
		},
		{
			"checksumSHA1": "uulQHQ7IsRKqDudBC8Go9J0gtAc=",
			"path": "github.com/kr/text",
			"revision": "7cafcd837844e784b526369c9bce262804aebc60",
			"revisionTime": "2016-05-04T02:26:26Z"
		},
		{
			"checksumSHA1": "guxbLo8KHHBeM0rzou4OTzzpDNs=",
			"path": "github.com/mitchellh/copystructure",
			"revision": "5af94aef99f597e6a9e1f6ac6be6ce0f3c96b49d",
			"revisionTime": "2016-10-13T19:53:42Z"
		},
		{
			"checksumSHA1": "V/quM7+em2ByJbWBLOsEwnY3j/Q=",
			"path": "github.com/mitchellh/go-homedir",
			"revision": "b8bc1bf767474819792c23f32d8286a45736f1c6",
			"revisionTime": "2016-12-03T19:45:07Z"
		},
		{
			"checksumSHA1": "xyoJKalfQwTUN1qzZGQKWYAwl0A=",
			"path": "github.com/mitchellh/hashstructure",
			"revision": "6b17d669fac5e2f71c16658d781ec3fdd3802b69"
		},
		{
			"checksumSHA1": "MlX15lJuV8DYARX5RJY8rqrSEWQ=",
			"path": "github.com/mitchellh/mapstructure",
			"revision": "53818660ed4955e899c0bcafa97299a388bd7c8e",
			"revisionTime": "2017-03-07T20:11:23Z"
		},
		{
			"checksumSHA1": "vBpuqNfSTZcAR/0tP8tNYacySGs=",
			"path": "github.com/mitchellh/reflectwalk",
			"revision": "92573fe8d000a145bfebc03a16bc22b34945867f",
			"revisionTime": "2016-10-03T17:45:16Z"
		},
		{
			"checksumSHA1": "u5s2PZ7fzCOqQX7bVPf9IJ+qNLQ=",
			"path": "github.com/rancher/go-rancher",
			"revision": "ec24b7f12fca9f78fbfcd62a0ea8bce14ade8792",
			"revisionTime": "2017-04-07T04:09:43Z"
		},
		{
			"checksumSHA1": "zmC8/3V4ls53DJlNTKDZwPSC/dA=",
			"path": "github.com/satori/go.uuid",
			"revision": "b061729afc07e77a8aa4fad0a2fd840958f1942a",
			"revisionTime": "2016-09-27T10:08:44Z"
		},
		{
			"checksumSHA1": "vE43s37+4CJ2CDU6TlOUOYE0K9c=",
			"path": "golang.org/x/crypto/bcrypt",
			"revision": "9477e0b78b9ac3d0b03822fd95422e2fe07627cd",
			"revisionTime": "2016-10-31T15:37:30Z"
		},
		{
			"checksumSHA1": "JsJdKXhz87gWenMwBeejTOeNE7k=",
			"path": "golang.org/x/crypto/blowfish",
			"revision": "9477e0b78b9ac3d0b03822fd95422e2fe07627cd",
			"revisionTime": "2016-10-31T15:37:30Z"
		},
		{
			"checksumSHA1": "TT1rac6kpQp2vz24m5yDGUNQ/QQ=",
			"path": "golang.org/x/crypto/cast5",
			"revision": "b176d7def5d71bdd214203491f89843ed217f420",
			"revisionTime": "2017-07-23T04:49:35Z"
		},
		{
			"checksumSHA1": "IIhFTrLlmlc6lEFSitqi4aw2lw0=",
			"path": "golang.org/x/crypto/openpgp",
			"revision": "b176d7def5d71bdd214203491f89843ed217f420",
			"revisionTime": "2017-07-23T04:49:35Z"
		},
		{
			"checksumSHA1": "olOKkhrdkYQHZ0lf1orrFQPQrv4=",
			"path": "golang.org/x/crypto/openpgp/armor",
			"revision": "b176d7def5d71bdd214203491f89843ed217f420",
			"revisionTime": "2017-07-23T04:49:35Z"
		},
		{
			"checksumSHA1": "eo/KtdjieJQXH7Qy+faXFcF70ME=",
			"path": "golang.org/x/crypto/openpgp/elgamal",
			"revision": "b176d7def5d71bdd214203491f89843ed217f420",
			"revisionTime": "2017-07-23T04:49:35Z"
		},
		{
			"checksumSHA1": "rlxVSaGgqdAgwblsErxTxIfuGfg=",
			"path": "golang.org/x/crypto/openpgp/errors",
			"revision": "b176d7def5d71bdd214203491f89843ed217f420",
			"revisionTime": "2017-07-23T04:49:35Z"
		},
		{
			"checksumSHA1": "Pq88+Dgh04UdXWZN6P+bLgYnbRc=",
			"path": "golang.org/x/crypto/openpgp/packet",
			"revision": "b176d7def5d71bdd214203491f89843ed217f420",
			"revisionTime": "2017-07-23T04:49:35Z"
		},
		{
			"checksumSHA1": "s2qT4UwvzBSkzXuiuMkowif1Olw=",
			"path": "golang.org/x/crypto/openpgp/s2k",
			"revision": "b176d7def5d71bdd214203491f89843ed217f420",
			"revisionTime": "2017-07-23T04:49:35Z"
		},
		{
			"checksumSHA1": "vqc3a+oTUGX8PmD0TS+qQ7gmN8I=",
			"path": "golang.org/x/net/html",
			"revision": "1c05540f6879653db88113bc4a2b70aec4bd491f",
			"revisionTime": "2017-08-04T00:04:37Z"
		},
		{
			"checksumSHA1": "z79z5msRzgU48FCZxSuxfU8b4rs=",
			"path": "golang.org/x/net/html/atom",
			"revision": "1c05540f6879653db88113bc4a2b70aec4bd491f",
			"revisionTime": "2017-08-04T00:04:37Z"
		},
		{
<<<<<<< HEAD
			"checksumSHA1": "5idW1G3WZ+ibEe6IunKcUtSKIS0=",
			"path": "gopkg.in/zorkian/go-datadog-api.v2",
			"revision": "8d504de7b41981e0075444686fa389708bce2dbc",
			"revisionTime": "2018-01-16T09:40:06Z",
			"version": "v2.8",
			"versionExact": "v2.8"
=======
			"checksumSHA1": "8fwudhaTgqCvOdurqXyIGigPWTE=",
			"path": "gopkg.in/zorkian/go-datadog-api.v2",
			"revision": "d74ca17e47a9d3708e6203fd48d3f8cdad055e1c",
			"revisionTime": "2018-05-23T15:39:50Z"
>>>>>>> 61abd307
		},
		{
			"checksumSHA1": "wICWAGQfZcHD2y0dHesz9R2YSiw=",
			"path": "k8s.io/kubernetes/pkg/apimachinery",
			"revision": "b0b7a323cc5a4a2019b2e9520c21c7830b7f708e",
			"revisionTime": "2017-04-03T20:32:25Z",
			"version": "v1.6.1",
			"versionExact": "v1.6.1"
		}
	],
	"rootPath": "github.com/terraform-providers/terraform-provider-datadog"
}<|MERGE_RESOLUTION|>--- conflicted
+++ resolved
@@ -640,19 +640,10 @@
 			"revisionTime": "2017-08-04T00:04:37Z"
 		},
 		{
-<<<<<<< HEAD
-			"checksumSHA1": "5idW1G3WZ+ibEe6IunKcUtSKIS0=",
-			"path": "gopkg.in/zorkian/go-datadog-api.v2",
-			"revision": "8d504de7b41981e0075444686fa389708bce2dbc",
-			"revisionTime": "2018-01-16T09:40:06Z",
-			"version": "v2.8",
-			"versionExact": "v2.8"
-=======
 			"checksumSHA1": "8fwudhaTgqCvOdurqXyIGigPWTE=",
 			"path": "gopkg.in/zorkian/go-datadog-api.v2",
 			"revision": "d74ca17e47a9d3708e6203fd48d3f8cdad055e1c",
 			"revisionTime": "2018-05-23T15:39:50Z"
->>>>>>> 61abd307
 		},
 		{
 			"checksumSHA1": "wICWAGQfZcHD2y0dHesz9R2YSiw=",
