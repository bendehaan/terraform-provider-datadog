--- conflicted
+++ resolved
@@ -37,13 +37,6 @@
 ## Argument Reference
 
 The following arguments are supported:
-
-<<<<<<< HEAD
 * `api_key` - (Required) Datadog API key. This can also be set via the `DD_API_KEY` environment variable.
 * `app_key` - (Required) Datadog APP key. This can also be set via the `DD_APP_KEY` environment variable.
-* `api_url` - (Optional) The API Url. This can be also be set via the `DD_HOST` environment variable. Note that this URL must not end with the `/api/` path. For example, `https://api.datadoghq.com/` is a correct value, while `https://api.datadoghq.com/api/` is not. And if you're working with  "EU" version of Datadog, use `https://api.datadoghq.eu/`.
-=======
-* `api_key` - (Required) Datadog API key. This can also be set via the `DATADOG_API_KEY` environment variable.
-* `app_key` - (Required) Datadog APP key. This can also be set via the `DATADOG_APP_KEY` environment variable.
-* `api_url` - (Optional) The API Url. This can be also be set via the `DATADOG_HOST` environment variable. Note that this URL must not end with the `/api/` path. For example, `https://api.datadoghq.com/` is a correct value, while `https://api.datadoghq.com/api/` is not. And if you're working with "EU" version of Datadog, use `https://api.datadoghq.eu/`.
->>>>>>> b51690ea
+* `api_url` - (Optional) The API Url. This can be also be set via the `DD_HOST` environment variable. Note that this URL must not end with the `/api/` path. For example, `https://api.datadoghq.com/` is a correct value, while `https://api.datadoghq.com/api/` is not. And if you're working with  "EU" version of Datadog, use `https://api.datadoghq.eu/`.